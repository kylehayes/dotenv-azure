{
  "name": "dotenv-azure",
<<<<<<< HEAD
  "version": "1.0.0-alpha.1",
=======
  "version": "1.0.0-alpha.2",
>>>>>>> b65da5b0
  "description": "Load environment variables from Azure's services App Configuration, Key Vault or a .env file",
  "keywords": [
    "dotenv",
    "dotenv-safe",
    "azure",
    "key vault",
    "app config",
    "vault",
    "config",
    "environment variables",
    "env"
  ],
  "main": "dist/lib/dotenv-azure.js",
  "types": "dist/types/dotenv-azure.d.ts",
  "files": [
    "dist",
    "config.js",
    "config-rpc.js",
    "config-safe.js"
  ],
  "author": {
    "name": "Daniel Sousa",
    "email": "sousa.dfs@gmail.com",
    "url": "https://github.com/danielfsousa"
  },
  "repository": {
    "type": "git",
    "url": "https://github.com/danielfsousa/dotenv-azure"
  },
  "license": "MIT",
  "engines": {
    "node": ">=8.0.0"
  },
  "scripts": {
    "lint": "eslint . --ext .ts",
    "format": "prettier '**/*.ts' --write",
    "format:check": "prettier '**/*.ts' --check",
    "prebuild": "rimraf dist",
    "build": "tsc && typedoc",
    "start": "tsc --watch",
    "test": "jest --coverage",
    "test:watch": "jest --coverage --watch",
    "validate": "yarn lint && yarn format:check && yarn test",
    "deploy-docs": "ts-node tools/gh-pages-publish",
    "report-coverage": "cat ./coverage/lcov.info | coveralls",
    "commit": "git-cz"
  },
  "lint-staged": {
    "{src,test}/**/*.ts": [
      "prettier --write",
      "eslint --fix",
      "jest --bail --findRelatedTests",
      "git add"
    ]
  },
  "husky": {
    "hooks": {
      "pre-commit": "lint-staged",
      "commit-msg": "commitlint -E HUSKY_GIT_PARAMS"
    }
  },
  "config": {
    "commitizen": {
      "path": "cz-conventional-changelog"
    }
  },
  "commitlint": {
    "extends": [
      "@commitlint/config-conventional"
    ]
  },
  "devDependencies": {
    "@commitlint/cli": "^8.1.0",
    "@commitlint/config-conventional": "^8.1.0",
    "@jedmao/semantic-release-npm-github-config": "^1.0.6",
    "@types/dotenv": "^6.1.1",
    "@types/jest": "^24.0.18",
    "@types/node": "^10",
    "@typescript-eslint/eslint-plugin": "^2.3.0",
    "@typescript-eslint/parser": "^2.3.0",
    "codecov": "^3.5.0",
    "commitizen": "^4.0.3",
    "cz-conventional-changelog": "^3.0.2",
    "eslint": "^6.4.0",
    "eslint-config-prettier": "^6.3.0",
    "eslint-config-standard": "^14.1.0",
    "eslint-plugin-import": "^2.18.2",
    "eslint-plugin-node": "^10.0.0",
    "eslint-plugin-promise": "^4.2.1",
    "eslint-plugin-standard": "^4.0.1",
    "husky": "^3.0.5",
    "jest": "^24.9.0",
    "jest-config": "^24.9.0",
    "lint-staged": "^9.2.5",
    "prettier": "^1.18.2",
    "rimraf": "^3.0.0",
    "semantic-release": "^16.0.0-beta.24",
    "ts-jest": "^24.1.0",
    "ts-node": "^8.4.1",
    "typedoc": "^0.15.0",
    "typescript": "^3.6.3"
  },
  "dependencies": {
    "@azure/core-arm": "1.0.0-preview.3",
    "@azure/core-http": "1.0.0-preview.3",
    "@azure/identity": "^1.0.0-preview.3",
    "@azure/keyvault-secrets": "^4.0.0-preview.5",
    "dotenv": "^8.1.0",
    "sync-rpc": "^1.3.6"
  }
}<|MERGE_RESOLUTION|>--- conflicted
+++ resolved
@@ -1,10 +1,6 @@
 {
   "name": "dotenv-azure",
-<<<<<<< HEAD
-  "version": "1.0.0-alpha.1",
-=======
   "version": "1.0.0-alpha.2",
->>>>>>> b65da5b0
   "description": "Load environment variables from Azure's services App Configuration, Key Vault or a .env file",
   "keywords": [
     "dotenv",
